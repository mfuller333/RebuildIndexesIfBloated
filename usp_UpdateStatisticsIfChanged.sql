--- conflicted
+++ resolved
@@ -1,580 +1,530 @@
-SET ANSI_NULLS ON;
-GO
-SET QUOTED_IDENTIFIER ON;
-GO
-
-IF SCHEMA_ID(N'DBA') IS NULL
-    EXEC('CREATE SCHEMA DBA AUTHORIZATION dbo');
-GO
-
-IF OBJECT_ID('DBA.usp_UpdateStatisticsIfChanged','P') IS NULL
-    EXEC('CREATE PROCEDURE DBA.usp_UpdateStatisticsIfChanged AS RETURN 0;');
-GO
-
--- Ensure log table exists in this utility DB
-IF OBJECT_ID('DBA.UpdateStatsLog','U') IS NULL
-BEGIN
-    CREATE TABLE DBA.UpdateStatsLog
-    (
-        log_id               BIGINT IDENTITY(1,1) PRIMARY KEY,
-        run_utc              DATETIME2(3)   NOT NULL CONSTRAINT DF_USL_run DEFAULT (SYSUTCDATETIME()),
-        database_name        SYSNAME        NOT NULL,
-        schema_name          SYSNAME        NOT NULL,
-        table_name           SYSNAME        NOT NULL,
-        stats_name           SYSNAME        NOT NULL,
-        stats_id             INT            NOT NULL,
-        [rows]               BIGINT         NULL,
-        modification_counter BIGINT         NULL,
-        change_pct           DECIMAL(9,4)   NULL,
-        last_updated         DATETIME2(3)   NULL,
-        rows_sampled         BIGINT         NULL,
-        sample_mode          VARCHAR(12)    NOT NULL,
-        [action]             VARCHAR(20)    NOT NULL,
-        cmd                  NVARCHAR(MAX)  NOT NULL,
-        [status]             VARCHAR(20)    NOT NULL,
-        error_message        NVARCHAR(4000) NULL,
-        error_number         INT            NULL,
-        error_severity       INT            NULL,
-        error_state          INT            NULL,
-        error_line           INT            NULL,
-        error_proc           NVARCHAR(128)  NULL,
-        run_id               UNIQUEIDENTIFIER NULL
-    );
-END;
-GO
-
-IF COL_LENGTH('DBA.UpdateStatsLog','run_id') IS NULL
-    ALTER TABLE DBA.UpdateStatsLog ADD run_id UNIQUEIDENTIFIER NULL;
-GO
-
-IF NOT EXISTS (
-        SELECT 1
-        FROM sys.indexes
-        WHERE object_id = OBJECT_ID('DBA.UpdateStatsLog')
-          AND name = N'IX_UpdateStatsLog_run'
-)
-BEGIN
-    CREATE INDEX IX_UpdateStatsLog_run
-        ON DBA.UpdateStatsLog(run_id);
-END;
-GO
-
-/********************************************************************************************************************/
-/****** Name:        DBA.usp_UpdateStatisticsIfChanged                                                           ****/
-/****** Purpose:     From a single utility DB, update stats in target DB(s) based on change %, or ALL_CHANGES.   ****/
-/******              Allows FULLSCAN, SAMPLED <n>% or default sampling. Logs centrally to DBA.UpdateStatsLog.    ****/
-/******                                                                                                          ****/
-/****** Input:       @Help                  = 1 prints help and examples; 0 runs normally                        ****/
-/******              @TargetDatabases       = CSV of DBs | 'ALL_USER_DBS' with optional '-DbName' exclusions     ****/
-/******              @ChangeThresholdPercent= when @ChangeScope IS NULL, update when change% >= this             ****/
-/******              @ChangeScope           = 'ALL_CHANGES' (case-sensitive) to update all stats with changes    ****/
-/******              @SampleMode            = 'FULLSCAN' | 'DEFAULT' | 'SAMPLED'                                 ****/
-/******              @SamplePercent         = 1..100 when @SampleMode = 'SAMPLED' (rounded to INT for 2014)      ****/
-/******              @WhatIf                = 1 dry-run; 0 execute                                               ****/
-/******                                                                                                          ****/
-/****** Output:      Rows logged to DBA.UpdateStatsLog with action, status, change%, command, and details.       ****/
-/******              Progress messages printed as stats are analyzed and updated.                                ****/
-/****** Created by:  Mike Fuller                                                                                 ****/
-/****** Date Updated: 12/06/2025                                                                                 ****/
-/****** Version:     2.1.1 (fixed cross-DB execution)                                                            ****/
-/******                                                                                               ¯\_(ツ)_/¯ ****/
-/********************************************************************************************************************/
-ALTER PROCEDURE [DBA].[usp_UpdateStatisticsIfChanged]
-      @Help                    BIT           = 0,
-      @TargetDatabases         NVARCHAR(MAX) = NULL,   -- CSV | 'ALL_USER_DBS' (exact case) | with '-DbName' excludes
-      @ChangeThresholdPercent  DECIMAL(6,2)  = NULL,   -- used when @ChangeScope IS NULL
-      @ChangeScope             VARCHAR(20)   = NULL,   -- 'ALL_CHANGES' (exact case) or NULL
-      @SampleMode              VARCHAR(12)   = 'DEFAULT', -- 'FULLSCAN' | 'DEFAULT' | 'SAMPLED'
-      @SamplePercent           DECIMAL(6,2)  = NULL,   -- 1..100 when @SampleMode='SAMPLED'
-      @WhatIf                  BIT           = 1
-AS
-BEGIN
-    SET NOCOUNT ON;
-    SET XACT_ABORT ON;
-
-    -- Help
-    IF @Help = 1
-    BEGIN
-        SELECT param_name, sql_type, default_value, description, example
-        FROM (VALUES
-            (N'@TargetDatabases',        N'NVARCHAR(MAX)',  N'NULL',
-                N'CSV or ALL_USER_DBS (exact case). Use ''-DbName'' to exclude.',
-                N'@TargetDatabases = N''ALL_USER_DBS,-DBA,-UtilityDb'''),
-            (N'@ChangeThresholdPercent', N'DECIMAL(6,2)',   N'NULL',
-                N'Update when change% >= this (dm_db_stats_properties).',
-                N'@ChangeThresholdPercent = 20.0'),
-            (N'@ChangeScope',            N'VARCHAR(20)',    N'NULL',
-                N'ALL_CHANGES to update any stats with changes; else uses threshold.',
-                N'@ChangeScope = ''ALL_CHANGES'''),
-            (N'@SampleMode',             N'VARCHAR(12)',    N'''DEFAULT''',
-                N'FULLSCAN, DEFAULT, or SAMPLED.',
-                N'@SampleMode = ''SAMPLED'''),
-            (N'@SamplePercent',          N'DECIMAL(6,2)',   N'NULL',
-                N'When @SampleMode = SAMPLED: 1..100 (rounded to whole % on SQL 2014).',
-                N'@SamplePercent = 10.0'),
-            (N'@WhatIf',                 N'BIT',            N'1',
-                N'1=dry-run (log/print only); 0=execute UPDATE STATISTICS.',
-                N'@WhatIf = 0')
-        ) d(param_name, sql_type, default_value, description, example);
-
-        SELECT example_label, example_command
-        FROM (VALUES
-            (N'All user DBs except DBA, ALL_CHANGES, SAMPLED 10% (dry run)',
-             N'EXEC DBA.usp_UpdateStatisticsIfChanged @TargetDatabases = N''ALL_USER_DBS,-DBA'', @ChangeScope = ''ALL_CHANGES'', @SampleMode = ''SAMPLED'', @SamplePercent = 10, @WhatIf = 1;'),
-            (N'One DB, threshold 20%, DEFAULT (execute)',
-             N'EXEC DBA.usp_UpdateStatisticsIfChanged @TargetDatabases = N''YourDb'', @ChangeThresholdPercent = 20.0, @SampleMode = ''DEFAULT'', @WhatIf = 0;')
-        ) x(example_label, example_command);
-        RETURN;
-    END;
-
-    -- Validation
-    IF @TargetDatabases IS NULL OR LTRIM(RTRIM(@TargetDatabases)) = N''
-    BEGIN
-        RAISERROR('@TargetDatabases is required.',16,1);
-        RETURN;
-    END;
-
-    IF @SampleMode COLLATE Latin1_General_CS_AS NOT IN (N'FULLSCAN', N'DEFAULT', N'SAMPLED')
-    BEGIN
-        RAISERROR('@SampleMode must be FULLSCAN, DEFAULT, or SAMPLED (case-sensitive).',16,1);
-        RETURN;
-    END;
-
-    DECLARE @SamplePercentInt INT = NULL;
-    IF @SampleMode COLLATE Latin1_General_CS_AS = N'SAMPLED'
-    BEGIN
-        IF @SamplePercent IS NULL OR @SamplePercent <= 0 OR @SamplePercent > 100
-        BEGIN
-            RAISERROR('When @SampleMode = SAMPLED, @SamplePercent must be > 0 and <= 100.',16,1);
-            RETURN;
-        END;
-        SET @SamplePercentInt = CONVERT(INT, ROUND(@SamplePercent, 0));
-        IF @SamplePercentInt = 0 SET @SamplePercentInt = 1;
-    END;
-
-    IF @ChangeScope IS NOT NULL
-       AND @ChangeScope COLLATE Latin1_General_CS_AS <> N'ALL_CHANGES'
-    BEGIN
-        RAISERROR('@ChangeScope must be ALL_CHANGES or NULL.',16,1);
-        RETURN;
-    END;
-
-    IF @ChangeScope IS NULL
-       AND ( @ChangeThresholdPercent IS NULL
-             OR @ChangeThresholdPercent < 0
-             OR @ChangeThresholdPercent > 100 )
-    BEGIN
-        RAISERROR('When @ChangeScope is NULL, @ChangeThresholdPercent must be between 0 and 100.',16,1);
-        RETURN;
-    END;
-
-
-    -- Build target DB list (@TargetDatabases with ALL_USER_DBS and -DbName excludes)
-    IF OBJECT_ID('tempdb..#targets') IS NOT NULL DROP TABLE #targets;
-    IF OBJECT_ID('tempdb..#include') IS NOT NULL DROP TABLE #include;
-    IF OBJECT_ID('tempdb..#exclude') IS NOT NULL DROP TABLE #exclude;
-
-    CREATE TABLE #targets (db_name SYSNAME NOT NULL PRIMARY KEY);
-    CREATE TABLE #include (db_name SYSNAME NOT NULL PRIMARY KEY);
-    CREATE TABLE #exclude (db_name SYSNAME NOT NULL PRIMARY KEY);
-
-    DECLARE @list NVARCHAR(MAX) = @TargetDatabases + N',';
-    DECLARE @pos INT, @tok NVARCHAR(4000);
-    DECLARE @HasAll bit = 0;
-
-    WHILE LEN(@list) > 0
-    BEGIN
-        SET @pos = CHARINDEX(N',', @list);
-        SET @tok = LTRIM(RTRIM(SUBSTRING(@list,1,@pos-1)));
-        SET @list = SUBSTRING(@list, @pos+1, 2147483647);
-
-        IF @tok = N'' CONTINUE;
-
-        IF @tok COLLATE Latin1_General_CS_AS = N'ALL_USER_DBS'
-        BEGIN
-            SET @HasAll = 1;
-            CONTINUE;
-        END;
-
-        IF LEFT(@tok,1) = N'-'
-        BEGIN
-            SET @tok = SUBSTRING(@tok,2,4000);
-            IF LEN(@tok) > 0 AND NOT EXISTS (SELECT 1 FROM #exclude WHERE db_name=@tok)
-                INSERT #exclude(db_name) VALUES(@tok);
-        END
-        ELSE
-        BEGIN
-            IF LEN(@tok) > 0 AND NOT EXISTS (SELECT 1 FROM #include WHERE db_name=@tok)
-                INSERT #include(db_name) VALUES(@tok);
-        END;
-    END;
-
-    IF @HasAll = 1
-    BEGIN
-        INSERT #targets(db_name)
-        SELECT d.name
-        FROM sys.databases d
-        WHERE d.name NOT IN (N'master',N'model',N'msdb',N'tempdb',N'distribution')
-          AND d.state = 0
-          AND d.is_read_only = 0;
-    END;
-
-    INSERT #targets(db_name)
-    SELECT i.db_name
-    FROM #include AS i
-    JOIN sys.databases d
-      ON d.name = i.db_name COLLATE DATABASE_DEFAULT
-    WHERE d.name NOT IN (N'master',N'model',N'msdb',N'tempdb',N'distribution')
-      AND d.state = 0
-      AND d.is_read_only = 0
-      AND NOT EXISTS (SELECT 1 FROM #targets t WHERE t.db_name = i.db_name COLLATE DATABASE_DEFAULT);
-
-    DELETE t
-      FROM #targets t
-      JOIN #exclude e
-        ON e.db_name = t.db_name COLLATE DATABASE_DEFAULT;
-
-    IF NOT EXISTS (SELECT 1 FROM #targets)
-    BEGIN
-        RAISERROR('No valid target databases resolved from @TargetDatabases.',16,1);
-        RETURN;
-    END;
-
-    -------------------------------------------------------------------------
-    -- Run ID and global candidates table
-    -------------------------------------------------------------------------
-    DECLARE @RunId UNIQUEIDENTIFIER = NEWID();
-    DECLARE @msg NVARCHAR(4000);
-
-    SET @msg = N'Starting stats run ' + CONVERT(NVARCHAR(36), @RunId)
-             + N'; WhatIf=' + CONVERT(NVARCHAR(1), @WhatIf)
-             + N'; ChangeScope=' + ISNULL(@ChangeScope,N'NULL')
-             + N'; Threshold=' + ISNULL(CONVERT(NVARCHAR(32),@ChangeThresholdPercent),N'NULL')
-             + N'; SampleMode=' + @SampleMode;
-    RAISERROR(@msg,10,1) WITH NOWAIT;
-
-    IF OBJECT_ID('tempdb..#candidates') IS NOT NULL DROP TABLE #candidates;
-
-    CREATE TABLE #candidates
-    (
-        database_name        SYSNAME       NOT NULL,
-        schema_name          SYSNAME       NOT NULL,
-        table_name           SYSNAME       NOT NULL,
-        stats_name           SYSNAME       NOT NULL,
-        stats_id             INT           NOT NULL,
-        [rows]               BIGINT        NULL,
-        modification_counter BIGINT        NULL,
-        change_pct           DECIMAL(9,4)  NULL,
-        last_updated         DATETIME2(3)  NULL,
-        rows_sampled         BIGINT        NULL,
-        cmd                  NVARCHAR(MAX) NOT NULL
-    );
-
-
-    -- Collect candidates from each DB using [db].sys.sp_executesql + INSERT EXEC
-    DECLARE @db SYSNAME;
-    DECLARE @DynamicExec NVARCHAR(300);
-    DECLARE @SQL         NVARCHAR(MAX);
-    DECLARE @cnt INT;
-
-    DECLARE cur_db CURSOR LOCAL FAST_FORWARD FOR
-        SELECT db_name FROM #targets ORDER BY db_name;
-
-    OPEN cur_db;
-    FETCH NEXT FROM cur_db INTO @db;
-
-    WHILE @@FETCH_STATUS = 0
-    BEGIN
-        IF NOT EXISTS (SELECT 1 FROM sys.databases WHERE name=@db AND state=0 AND is_read_only=0)
-        BEGIN
-            RAISERROR('Skipping database "%s": not ONLINE and read-write.',10,1,@db) WITH NOWAIT;
-            FETCH NEXT FROM cur_db INTO @db;
-            CONTINUE;
-        END;
-
-        SET @DynamicExec = QUOTENAME(@db) + N'.sys.sp_executesql';
-
-        SET @msg = N'Analyzing database ' + QUOTENAME(@db) + N' for stats changes...';
-        RAISERROR(@msg,10,1) WITH NOWAIT;
-
-        SET @SQL = N'SET NOCOUNT ON;
-
-<<<<<<< HEAD
-SELECT
-    DB_NAME() AS database_name,
-    s.name    AS schema_name,
-    t.name    AS table_name,
-    st.name   AS stats_name,
-    st.stats_id,
-    sp.[rows],
-    sp.modification_counter,
-    CAST(
-        CASE
-            WHEN sp.[rows] IS NULL THEN NULL
-            WHEN sp.[rows] = 0 THEN CASE WHEN sp.modification_counter > 0 THEN 100.0 ELSE 0.0 END
-            ELSE (100.0 * CONVERT(DECIMAL(18,6), sp.modification_counter)) / NULLIF(CONVERT(DECIMAL(18,6), sp.[rows]),0)
-        END
-        AS DECIMAL(9,4)
-    ) AS change_pct,
-    sp.last_updated,
-    sp.rows_sampled,
-    N''UPDATE STATISTICS '' +
-        QUOTENAME(s.name) + N''.'' + QUOTENAME(t.name) + N'' '' + QUOTENAME(st.name) +
-        CASE 
-            WHEN @pSampleMode = N''FULLSCAN'' THEN N'' WITH FULLSCAN''
-            WHEN @pSampleMode = N''SAMPLED''  THEN N'' WITH SAMPLE '' + CONVERT(NVARCHAR(12), @pSamplePercent) + N'' PERCENT''
-            ELSE N''''
-        END AS cmd
-FROM sys.stats AS st
-JOIN sys.tables AS t
-    ON t.object_id = st.object_id
-JOIN sys.schemas AS s
-    ON s.schema_id = t.schema_id
-CROSS APPLY sys.dm_db_stats_properties(st.object_id, st.stats_id) AS sp
-LEFT JOIN sys.indexes AS i
-    ON i.object_id = st.object_id
-   AND i.index_id  = st.stats_id
-WHERE t.is_ms_shipped = 0
-  AND t.is_memory_optimized = 0
-  AND (i.index_id IS NULL OR i.is_hypothetical = 0)
-  AND sp.modification_counter IS NOT NULL
-  AND (
-        (@pChangeScope = N''ALL_CHANGES'' AND sp.modification_counter > 0)
-        OR
-        (@pChangeScope IS NULL AND (
-              (sp.[rows] = 0 AND sp.modification_counter > 0)
-           OR ((100.0 * CONVERT(DECIMAL(18,6), sp.modification_counter))
-                / NULLIF(CONVERT(DECIMAL(18,6), sp.[rows]),0)) >= @pChangeThresholdPercent)
-        )
-      );';
-=======
-        SELECT
-            DB_NAME() AS database_name,
-            s.name    AS schema_name,
-            t.name    AS table_name,
-            st.name   AS stats_name,
-            st.stats_id,
-            sp.[rows],
-            sp.modification_counter,
-            CAST(
-                CASE
-                    WHEN sp.[rows] IS NULL THEN NULL
-                    WHEN sp.[rows] = 0 THEN CASE WHEN sp.modification_counter > 0 THEN 100.0 ELSE 0.0 END
-                    ELSE (100.0 * CONVERT(DECIMAL(18,6), sp.modification_counter)) / NULLIF(CONVERT(DECIMAL(18,6), sp.[rows]),0)
-                END
-                AS DECIMAL(9,4)
-            ) AS change_pct,
-            sp.last_updated,
-            sp.rows_sampled,
-            N''USE '' + QUOTENAME(DB_NAME()) + N''; UPDATE STATISTICS '' +
-                QUOTENAME(s.name) + N''.'' + QUOTENAME(t.name) + N'' '' + QUOTENAME(st.name) +
-                CASE 
-                    WHEN @pSampleMode = N''FULLSCAN'' THEN N'' WITH FULLSCAN''
-                    WHEN @pSampleMode = N''SAMPLED''  THEN N'' WITH SAMPLE '' + CONVERT(NVARCHAR(12), @pSamplePercent) + N'' PERCENT''
-                    ELSE N''''
-                END AS cmd
-        FROM sys.stats AS st
-        JOIN sys.tables AS t
-            ON t.object_id = st.object_id
-        JOIN sys.schemas AS s
-            ON s.schema_id = t.schema_id
-        CROSS APPLY sys.dm_db_stats_properties(st.object_id, st.stats_id) AS sp
-        LEFT JOIN sys.indexes AS i
-            ON i.object_id = st.object_id
-        AND i.index_id  = st.stats_id
-        WHERE t.is_ms_shipped = 0
-        AND t.is_memory_optimized = 0
-        AND (i.index_id IS NULL OR i.is_hypothetical = 0)
-        AND sp.modification_counter IS NOT NULL
-        AND (
-                (@pChangeScope = N''ALL_CHANGES'' AND sp.modification_counter > 0)
-                OR
-                (@pChangeScope IS NULL AND (
-                    (sp.[rows] = 0 AND sp.modification_counter > 0)
-                OR ((100.0 * CONVERT(DECIMAL(18,6), sp.modification_counter))
-                        / NULLIF(CONVERT(DECIMAL(18,6), sp.[rows]),0)) >= @pChangeThresholdPercent)
-                )
-            );';
->>>>>>> 0e4f003d
-
-        INSERT INTO #candidates
-        (
-            database_name, schema_name, table_name, stats_name, stats_id,
-            [rows], modification_counter, change_pct, last_updated, rows_sampled, cmd
-        )
-        EXEC @DynamicExec
-             @SQL,
-             N'@pChangeThresholdPercent DECIMAL(6,2),
-               @pChangeScope            NVARCHAR(20),
-               @pSampleMode            NVARCHAR(12),
-               @pSamplePercent         INT',
-             @pChangeThresholdPercent = @ChangeThresholdPercent,
-             @pChangeScope            = @ChangeScope,
-             @pSampleMode             = @SampleMode,
-             @pSamplePercent          = @SamplePercentInt;
-
-        SELECT @cnt = COUNT(*)
-        FROM #candidates
-        WHERE database_name = @db;
-
-        SET @msg = N'Completed analysis of ' + QUOTENAME(@db)
-                 + N'; total candidates so far for this DB: ' + CONVERT(NVARCHAR(20), @cnt) + N'.';
-        RAISERROR(@msg,10,1) WITH NOWAIT;
-
-        FETCH NEXT FROM cur_db INTO @db;
-    END;
-
-    CLOSE cur_db;
-    DEALLOCATE cur_db;
-
-    IF NOT EXISTS (SELECT 1 FROM #candidates)
-    BEGIN
-        RAISERROR('No statistics met the criteria in any target database.',10,1);
-        RETURN;
-    END;
-
-    -- Log run into DBA.UpdateStatsLog and build #todo for execution
-    IF OBJECT_ID('tempdb..#todo') IS NOT NULL DROP TABLE #todo;
-
-    CREATE TABLE #todo
-    (
-        log_id        BIGINT      NOT NULL PRIMARY KEY,
-        database_name SYSNAME     NOT NULL,
-        schema_name   SYSNAME     NOT NULL,
-        table_name    SYSNAME     NOT NULL,
-        stats_name    SYSNAME     NOT NULL,
-        cmd           NVARCHAR(MAX) NOT NULL
-    );
-
-    INSERT DBA.UpdateStatsLog
-    (
-        database_name, schema_name, table_name, stats_name, stats_id,
-        [rows], modification_counter, change_pct, last_updated, rows_sampled,
-        sample_mode, [action], cmd, [status], run_id
-    )
-    OUTPUT inserted.log_id,
-           inserted.database_name,
-           inserted.schema_name,
-           inserted.table_name,
-           inserted.stats_name,
-           inserted.cmd
-      INTO #todo (log_id, database_name, schema_name, table_name, stats_name, cmd)
-    SELECT
-        c.database_name,
-        c.schema_name,
-        c.table_name,
-        c.stats_name,
-        c.stats_id,
-        c.[rows],
-        c.modification_counter,
-        c.change_pct,
-        c.last_updated,
-        c.rows_sampled,
-        @SampleMode                               AS sample_mode,
-        CASE WHEN @WhatIf = 1 THEN 'DRYRUN' ELSE 'UPDATE' END AS [action],
-        c.cmd,
-        CASE WHEN @WhatIf = 1 THEN 'SKIPPED' ELSE 'PENDING' END AS [status],
-        @RunId                                    AS run_id
-    FROM #candidates AS c;
-
-    IF NOT EXISTS (SELECT 1 FROM #todo)
-    BEGIN
-        RAISERROR('No statistics were logged for this run.',10,1);
-        RETURN;
-    END;
-
-    SET @msg = N'Logged ' + CONVERT(NVARCHAR(20),(SELECT COUNT(*) FROM #todo))
-             + N' statistics entries for run ' + CONVERT(NVARCHAR(36),@RunId) + N'.';
-    RAISERROR(@msg,10,1) WITH NOWAIT;
-
-    -- WhatIf: just show a summary and the first few commands
-    IF @WhatIf = 1
-    BEGIN
-        RAISERROR('WhatIf = 1; no UPDATE STATISTICS will be executed.',10,1) WITH NOWAIT;
-
-        SELECT
-            database_name,
-            schema_name,
-            table_name,
-            stats_name,
-            [rows],
-            modification_counter,
-            change_pct,
-            last_updated,
-            rows_sampled
-        FROM DBA.UpdateStatsLog
-        WHERE run_id = @RunId
-        ORDER BY database_name, schema_name, table_name, stats_name;
-
-        RETURN;
-    END;
-
-
-    -- Execute UPDATE STATISTICS commands with progress output
-    DECLARE
-        @log_id_exec     BIGINT,
-        @db_exec         SYSNAME,
-        @schema_exec     SYSNAME,
-        @table_exec      SYSNAME,
-        @stats_exec      SYSNAME,
-        @cmd_exec        NVARCHAR(MAX),
-        @DynamicExec_exec NVARCHAR(300);
-
-    DECLARE cur_exec CURSOR LOCAL FAST_FORWARD FOR
-        SELECT log_id, database_name, schema_name, table_name, stats_name, cmd
-        FROM #todo
-        ORDER BY database_name, schema_name, table_name, stats_name;
-
-    OPEN cur_exec;
-    FETCH NEXT FROM cur_exec
-        INTO @log_id_exec, @db_exec, @schema_exec, @table_exec, @stats_exec, @cmd_exec;
-
-    WHILE @@FETCH_STATUS = 0
-    BEGIN
-        SET @msg = N'Updating stats ' + QUOTENAME(@schema_exec) + N'.' + QUOTENAME(@table_exec)
-                 + N'.' + QUOTENAME(@stats_exec)
-                 + N' in database ' + QUOTENAME(@db_exec) + N'...';
-        RAISERROR(@msg,10,1) WITH NOWAIT;
-
-        SET @DynamicExec_exec = QUOTENAME(@db_exec) + N'.sys.sp_executesql';
-
-        BEGIN TRY
-            EXEC @DynamicExec_exec @cmd_exec;
-
-            UPDATE DBA.UpdateStatsLog
-               SET [status] = 'SUCCESS'
-             WHERE log_id = @log_id_exec;
-
-            SET @msg = N'SUCCESS updating stats ' + QUOTENAME(@schema_exec) + N'.' + QUOTENAME(@table_exec)
-                     + N'.' + QUOTENAME(@stats_exec)
-                     + N' in database ' + QUOTENAME(@db_exec) + N'.';
-            RAISERROR(@msg,10,1) WITH NOWAIT;
-        END TRY
-        BEGIN CATCH
-            UPDATE DBA.UpdateStatsLog
-               SET [status]       = 'FAILED',
-                   error_message  = ERROR_MESSAGE(),
-                   error_number   = ERROR_NUMBER(),
-                   error_severity = ERROR_SEVERITY(),
-                   error_state    = ERROR_STATE(),
-                   error_line     = ERROR_LINE(),
-                   error_proc     = ERROR_PROCEDURE()
-             WHERE log_id = @log_id_exec;
-
-            SET @msg = N'FAILED updating stats ' + QUOTENAME(@schema_exec) + N'.' + QUOTENAME(@table_exec)
-                     + N'.' + QUOTENAME(@stats_exec)
-                     + N' in database ' + QUOTENAME(@db_exec)
-                     + N': ' + CONVERT(NVARCHAR(4000), ERROR_MESSAGE());
-            RAISERROR(@msg,10,1) WITH NOWAIT;
-        END CATCH;
-
-        FETCH NEXT FROM cur_exec
-            INTO @log_id_exec, @db_exec, @schema_exec, @table_exec, @stats_exec, @cmd_exec;
-    END;
-
-    CLOSE cur_exec;
-    DEALLOCATE cur_exec;
-
-    SET @msg = N'Completed stats run ' + CONVERT(NVARCHAR(36),@RunId) + N'.';
-    RAISERROR(@msg,10,1) WITH NOWAIT;
-END;
+SET ANSI_NULLS ON;
+GO
+SET QUOTED_IDENTIFIER ON;
+GO
+
+IF SCHEMA_ID(N'DBA') IS NULL
+    EXEC('CREATE SCHEMA DBA AUTHORIZATION dbo');
+GO
+
+IF OBJECT_ID('DBA.usp_UpdateStatisticsIfChanged','P') IS NULL
+    EXEC('CREATE PROCEDURE DBA.usp_UpdateStatisticsIfChanged AS RETURN 0;');
+GO
+
+-- Ensure log table exists in this utility DB
+IF OBJECT_ID('DBA.UpdateStatsLog','U') IS NULL
+BEGIN
+    CREATE TABLE DBA.UpdateStatsLog
+    (
+        log_id               BIGINT IDENTITY(1,1) PRIMARY KEY,
+        run_utc              DATETIME2(3)   NOT NULL CONSTRAINT DF_USL_run DEFAULT (SYSUTCDATETIME()),
+        database_name        SYSNAME        NOT NULL,
+        schema_name          SYSNAME        NOT NULL,
+        table_name           SYSNAME        NOT NULL,
+        stats_name           SYSNAME        NOT NULL,
+        stats_id             INT            NOT NULL,
+        [rows]               BIGINT         NULL,
+        modification_counter BIGINT         NULL,
+        change_pct           DECIMAL(9,4)   NULL,
+        last_updated         DATETIME2(3)   NULL,
+        rows_sampled         BIGINT         NULL,
+        sample_mode          VARCHAR(12)    NOT NULL,
+        [action]             VARCHAR(20)    NOT NULL,
+        cmd                  NVARCHAR(MAX)  NOT NULL,
+        [status]             VARCHAR(20)    NOT NULL,
+        error_message        NVARCHAR(4000) NULL,
+        error_number         INT            NULL,
+        error_severity       INT            NULL,
+        error_state          INT            NULL,
+        error_line           INT            NULL,
+        error_proc           NVARCHAR(128)  NULL,
+        run_id               UNIQUEIDENTIFIER NULL
+    );
+END;
+GO
+
+IF COL_LENGTH('DBA.UpdateStatsLog','run_id') IS NULL
+    ALTER TABLE DBA.UpdateStatsLog ADD run_id UNIQUEIDENTIFIER NULL;
+GO
+
+IF NOT EXISTS (
+        SELECT 1
+        FROM sys.indexes
+        WHERE object_id = OBJECT_ID('DBA.UpdateStatsLog')
+          AND name = N'IX_UpdateStatsLog_run'
+)
+BEGIN
+    CREATE INDEX IX_UpdateStatsLog_run
+        ON DBA.UpdateStatsLog(run_id);
+END;
+GO
+
+/********************************************************************************************************************/
+/****** Name:        DBA.usp_UpdateStatisticsIfChanged                                                           ****/
+/****** Purpose:     From a single utility DB, update stats in target DB(s) based on change %, or ALL_CHANGES.   ****/
+/******              Allows FULLSCAN, SAMPLED <n>% or default sampling. Logs centrally to DBA.UpdateStatsLog.    ****/
+/******                                                                                                          ****/
+/****** Input:       @Help                  = 1 prints help and examples; 0 runs normally                        ****/
+/******              @TargetDatabases       = CSV of DBs | 'ALL_USER_DBS' with optional '-DbName' exclusions     ****/
+/******              @ChangeThresholdPercent= when @ChangeScope IS NULL, update when change% >= this             ****/
+/******              @ChangeScope           = 'ALL_CHANGES' (case-sensitive) to update all stats with changes    ****/
+/******              @SampleMode            = 'FULLSCAN' | 'DEFAULT' | 'SAMPLED'                                 ****/
+/******              @SamplePercent         = 1..100 when @SampleMode = 'SAMPLED' (rounded to INT for 2014)      ****/
+/******              @WhatIf                = 1 dry-run; 0 execute                                               ****/
+/******                                                                                                          ****/
+/****** Output:      Rows logged to DBA.UpdateStatsLog with action, status, change%, command, and details.       ****/
+/******              Progress messages printed as stats are analyzed and updated.                                ****/
+/****** Created by:  Mike Fuller                                                                                 ****/
+/****** Date Updated: 12/06/2025                                                                                 ****/
+/****** Version:     2.1.1 (fixed cross-DB execution)                                                            ****/
+/******                                                                                               ¯\_(ツ)_/¯ ****/
+/********************************************************************************************************************/
+ALTER PROCEDURE [DBA].[usp_UpdateStatisticsIfChanged]
+      @Help                    BIT           = 0,
+      @TargetDatabases         NVARCHAR(MAX) = NULL,   -- CSV | 'ALL_USER_DBS' (exact case) | with '-DbName' excludes
+      @ChangeThresholdPercent  DECIMAL(6,2)  = NULL,   -- used when @ChangeScope IS NULL
+      @ChangeScope             VARCHAR(20)   = NULL,   -- 'ALL_CHANGES' (exact case) or NULL
+      @SampleMode              VARCHAR(12)   = 'DEFAULT', -- 'FULLSCAN' | 'DEFAULT' | 'SAMPLED'
+      @SamplePercent           DECIMAL(6,2)  = NULL,   -- 1..100 when @SampleMode='SAMPLED'
+      @WhatIf                  BIT           = 1
+AS
+BEGIN
+    SET NOCOUNT ON;
+    SET XACT_ABORT ON;
+
+    -- Help
+    IF @Help = 1
+    BEGIN
+        SELECT param_name, sql_type, default_value, description, example
+        FROM (VALUES
+            (N'@TargetDatabases',        N'NVARCHAR(MAX)',  N'NULL',
+                N'CSV or ALL_USER_DBS (exact case). Use ''-DbName'' to exclude.',
+                N'@TargetDatabases = N''ALL_USER_DBS,-DBA,-UtilityDb'''),
+            (N'@ChangeThresholdPercent', N'DECIMAL(6,2)',   N'NULL',
+                N'Update when change% >= this (dm_db_stats_properties).',
+                N'@ChangeThresholdPercent = 20.0'),
+            (N'@ChangeScope',            N'VARCHAR(20)',    N'NULL',
+                N'ALL_CHANGES to update any stats with changes; else uses threshold.',
+                N'@ChangeScope = ''ALL_CHANGES'''),
+            (N'@SampleMode',             N'VARCHAR(12)',    N'''DEFAULT''',
+                N'FULLSCAN, DEFAULT, or SAMPLED.',
+                N'@SampleMode = ''SAMPLED'''),
+            (N'@SamplePercent',          N'DECIMAL(6,2)',   N'NULL',
+                N'When @SampleMode = SAMPLED: 1..100 (rounded to whole % on SQL 2014).',
+                N'@SamplePercent = 10.0'),
+            (N'@WhatIf',                 N'BIT',            N'1',
+                N'1=dry-run (log/print only); 0=execute UPDATE STATISTICS.',
+                N'@WhatIf = 0')
+        ) d(param_name, sql_type, default_value, description, example);
+
+        SELECT example_label, example_command
+        FROM (VALUES
+            (N'All user DBs except DBA, ALL_CHANGES, SAMPLED 10% (dry run)',
+             N'EXEC DBA.usp_UpdateStatisticsIfChanged @TargetDatabases = N''ALL_USER_DBS,-DBA'', @ChangeScope = ''ALL_CHANGES'', @SampleMode = ''SAMPLED'', @SamplePercent = 10, @WhatIf = 1;'),
+            (N'One DB, threshold 20%, DEFAULT (execute)',
+             N'EXEC DBA.usp_UpdateStatisticsIfChanged @TargetDatabases = N''YourDb'', @ChangeThresholdPercent = 20.0, @SampleMode = ''DEFAULT'', @WhatIf = 0;')
+        ) x(example_label, example_command);
+        RETURN;
+    END;
+
+    -- Validation
+    IF @TargetDatabases IS NULL OR LTRIM(RTRIM(@TargetDatabases)) = N''
+    BEGIN
+        RAISERROR('@TargetDatabases is required.',16,1);
+        RETURN;
+    END;
+
+    IF @SampleMode COLLATE Latin1_General_CS_AS NOT IN (N'FULLSCAN', N'DEFAULT', N'SAMPLED')
+    BEGIN
+        RAISERROR('@SampleMode must be FULLSCAN, DEFAULT, or SAMPLED (case-sensitive).',16,1);
+        RETURN;
+    END;
+
+    DECLARE @SamplePercentInt INT = NULL;
+    IF @SampleMode COLLATE Latin1_General_CS_AS = N'SAMPLED'
+    BEGIN
+        IF @SamplePercent IS NULL OR @SamplePercent <= 0 OR @SamplePercent > 100
+        BEGIN
+            RAISERROR('When @SampleMode = SAMPLED, @SamplePercent must be > 0 and <= 100.',16,1);
+            RETURN;
+        END;
+        SET @SamplePercentInt = CONVERT(INT, ROUND(@SamplePercent, 0));
+        IF @SamplePercentInt = 0 SET @SamplePercentInt = 1;
+    END;
+
+    IF @ChangeScope IS NOT NULL
+       AND @ChangeScope COLLATE Latin1_General_CS_AS <> N'ALL_CHANGES'
+    BEGIN
+        RAISERROR('@ChangeScope must be ALL_CHANGES or NULL.',16,1);
+        RETURN;
+    END;
+
+    IF @ChangeScope IS NULL
+       AND ( @ChangeThresholdPercent IS NULL
+             OR @ChangeThresholdPercent < 0
+             OR @ChangeThresholdPercent > 100 )
+    BEGIN
+        RAISERROR('When @ChangeScope is NULL, @ChangeThresholdPercent must be between 0 and 100.',16,1);
+        RETURN;
+    END;
+
+
+    -- Build target DB list (@TargetDatabases with ALL_USER_DBS and -DbName excludes)
+    IF OBJECT_ID('tempdb..#targets') IS NOT NULL DROP TABLE #targets;
+    IF OBJECT_ID('tempdb..#include') IS NOT NULL DROP TABLE #include;
+    IF OBJECT_ID('tempdb..#exclude') IS NOT NULL DROP TABLE #exclude;
+
+    CREATE TABLE #targets (db_name SYSNAME NOT NULL PRIMARY KEY);
+    CREATE TABLE #include (db_name SYSNAME NOT NULL PRIMARY KEY);
+    CREATE TABLE #exclude (db_name SYSNAME NOT NULL PRIMARY KEY);
+
+    DECLARE @list NVARCHAR(MAX) = @TargetDatabases + N',';
+    DECLARE @pos INT, @tok NVARCHAR(4000);
+    DECLARE @HasAll bit = 0;
+
+    WHILE LEN(@list) > 0
+    BEGIN
+        SET @pos = CHARINDEX(N',', @list);
+        SET @tok = LTRIM(RTRIM(SUBSTRING(@list,1,@pos-1)));
+        SET @list = SUBSTRING(@list, @pos+1, 2147483647);
+
+        IF @tok = N'' CONTINUE;
+
+        IF @tok COLLATE Latin1_General_CS_AS = N'ALL_USER_DBS'
+        BEGIN
+            SET @HasAll = 1;
+            CONTINUE;
+        END;
+
+        IF LEFT(@tok,1) = N'-'
+        BEGIN
+            SET @tok = SUBSTRING(@tok,2,4000);
+            IF LEN(@tok) > 0 AND NOT EXISTS (SELECT 1 FROM #exclude WHERE db_name=@tok)
+                INSERT #exclude(db_name) VALUES(@tok);
+        END
+        ELSE
+        BEGIN
+            IF LEN(@tok) > 0 AND NOT EXISTS (SELECT 1 FROM #include WHERE db_name=@tok)
+                INSERT #include(db_name) VALUES(@tok);
+        END;
+    END;
+
+    IF @HasAll = 1
+    BEGIN
+        INSERT #targets(db_name)
+        SELECT d.name
+        FROM sys.databases d
+        WHERE d.name NOT IN (N'master',N'model',N'msdb',N'tempdb',N'distribution')
+          AND d.state = 0
+          AND d.is_read_only = 0;
+    END;
+
+    INSERT #targets(db_name)
+    SELECT i.db_name
+    FROM #include AS i
+    JOIN sys.databases d
+      ON d.name = i.db_name COLLATE DATABASE_DEFAULT
+    WHERE d.name NOT IN (N'master',N'model',N'msdb',N'tempdb',N'distribution')
+      AND d.state = 0
+      AND d.is_read_only = 0
+      AND NOT EXISTS (SELECT 1 FROM #targets t WHERE t.db_name = i.db_name COLLATE DATABASE_DEFAULT);
+
+    DELETE t
+      FROM #targets t
+      JOIN #exclude e
+        ON e.db_name = t.db_name COLLATE DATABASE_DEFAULT;
+
+    IF NOT EXISTS (SELECT 1 FROM #targets)
+    BEGIN
+        RAISERROR('No valid target databases resolved from @TargetDatabases.',16,1);
+        RETURN;
+    END;
+
+    -------------------------------------------------------------------------
+    -- Run ID and global candidates table
+    -------------------------------------------------------------------------
+    DECLARE @RunId UNIQUEIDENTIFIER = NEWID();
+    DECLARE @msg NVARCHAR(4000);
+
+    SET @msg = N'Starting stats run ' + CONVERT(NVARCHAR(36), @RunId)
+             + N'; WhatIf=' + CONVERT(NVARCHAR(1), @WhatIf)
+             + N'; ChangeScope=' + ISNULL(@ChangeScope,N'NULL')
+             + N'; Threshold=' + ISNULL(CONVERT(NVARCHAR(32),@ChangeThresholdPercent),N'NULL')
+             + N'; SampleMode=' + @SampleMode;
+    RAISERROR(@msg,10,1) WITH NOWAIT;
+
+    IF OBJECT_ID('tempdb..#candidates') IS NOT NULL DROP TABLE #candidates;
+
+    CREATE TABLE #candidates
+    (
+        database_name        SYSNAME       NOT NULL,
+        schema_name          SYSNAME       NOT NULL,
+        table_name           SYSNAME       NOT NULL,
+        stats_name           SYSNAME       NOT NULL,
+        stats_id             INT           NOT NULL,
+        [rows]               BIGINT        NULL,
+        modification_counter BIGINT        NULL,
+        change_pct           DECIMAL(9,4)  NULL,
+        last_updated         DATETIME2(3)  NULL,
+        rows_sampled         BIGINT        NULL,
+        cmd                  NVARCHAR(MAX) NOT NULL
+    );
+
+
+    -- Collect candidates from each DB using [db].sys.sp_executesql + INSERT EXEC
+    DECLARE @db SYSNAME;
+    DECLARE @DynamicExec NVARCHAR(300);
+    DECLARE @SQL         NVARCHAR(MAX);
+    DECLARE @cnt INT;
+
+    DECLARE cur_db CURSOR LOCAL FAST_FORWARD FOR
+        SELECT db_name FROM #targets ORDER BY db_name;
+
+    OPEN cur_db;
+    FETCH NEXT FROM cur_db INTO @db;
+
+    WHILE @@FETCH_STATUS = 0
+    BEGIN
+        IF NOT EXISTS (SELECT 1 FROM sys.databases WHERE name=@db AND state=0 AND is_read_only=0)
+        BEGIN
+            RAISERROR('Skipping database "%s": not ONLINE and read-write.',10,1,@db) WITH NOWAIT;
+            FETCH NEXT FROM cur_db INTO @db;
+            CONTINUE;
+        END;
+
+        SET @DynamicExec = QUOTENAME(@db) + N'.sys.sp_executesql';
+
+        SET @msg = N'Analyzing database ' + QUOTENAME(@db) + N' for stats changes...';
+        RAISERROR(@msg,10,1) WITH NOWAIT;
+
+        SET @SQL = N'SET NOCOUNT ON;
+
+        SELECT
+            DB_NAME() AS database_name,
+            s.name    AS schema_name,
+            t.name    AS table_name,
+            st.name   AS stats_name,
+            st.stats_id,
+            sp.[rows],
+            sp.modification_counter,
+            CAST(
+                CASE
+                    WHEN sp.[rows] IS NULL THEN NULL
+                    WHEN sp.[rows] = 0 THEN CASE WHEN sp.modification_counter > 0 THEN 100.0 ELSE 0.0 END
+                    ELSE (100.0 * CONVERT(DECIMAL(18,6), sp.modification_counter)) / NULLIF(CONVERT(DECIMAL(18,6), sp.[rows]),0)
+                END
+                AS DECIMAL(9,4)
+            ) AS change_pct,
+            sp.last_updated,
+            sp.rows_sampled,
+            N''UPDATE STATISTICS '' +
+                QUOTENAME(s.name) + N''.'' + QUOTENAME(t.name) + N'' '' + QUOTENAME(st.name) +
+                CASE 
+                    WHEN @pSampleMode = N''FULLSCAN'' THEN N'' WITH FULLSCAN''
+                    WHEN @pSampleMode = N''SAMPLED''  THEN N'' WITH SAMPLE '' + CONVERT(NVARCHAR(12), @pSamplePercent) + N'' PERCENT''
+                    ELSE N''''
+                END AS cmd
+        FROM sys.stats AS st
+        JOIN sys.tables AS t
+            ON t.object_id = st.object_id
+        JOIN sys.schemas AS s
+            ON s.schema_id = t.schema_id
+        CROSS APPLY sys.dm_db_stats_properties(st.object_id, st.stats_id) AS sp
+        LEFT JOIN sys.indexes AS i
+            ON i.object_id = st.object_id
+           AND i.index_id  = st.stats_id
+        WHERE t.is_ms_shipped = 0
+          AND t.is_memory_optimized = 0
+          AND (i.index_id IS NULL OR i.is_hypothetical = 0)
+          AND sp.modification_counter IS NOT NULL
+          AND (
+                (@pChangeScope = N''ALL_CHANGES'' AND sp.modification_counter > 0)
+                OR
+                (@pChangeScope IS NULL AND (
+                      (sp.[rows] = 0 AND sp.modification_counter > 0)
+                   OR ((100.0 * CONVERT(DECIMAL(18,6), sp.modification_counter))
+                        / NULLIF(CONVERT(DECIMAL(18,6), sp.[rows]),0)) >= @pChangeThresholdPercent)
+                )
+              );';
+
+        INSERT INTO #candidates
+        (
+            database_name, schema_name, table_name, stats_name, stats_id,
+            [rows], modification_counter, change_pct, last_updated, rows_sampled, cmd
+        )
+        EXEC @DynamicExec
+             @SQL,
+             N'@pChangeThresholdPercent DECIMAL(6,2),
+               @pChangeScope            NVARCHAR(20),
+               @pSampleMode            NVARCHAR(12),
+               @pSamplePercent         INT',
+             @pChangeThresholdPercent = @ChangeThresholdPercent,
+             @pChangeScope            = @ChangeScope,
+             @pSampleMode             = @SampleMode,
+             @pSamplePercent          = @SamplePercentInt;
+
+        SELECT @cnt = COUNT(*)
+        FROM #candidates
+        WHERE database_name = @db;
+
+        SET @msg = N'Completed analysis of ' + QUOTENAME(@db)
+                 + N'; total candidates so far for this DB: ' + CONVERT(NVARCHAR(20), @cnt) + N'.';
+        RAISERROR(@msg,10,1) WITH NOWAIT;
+
+        FETCH NEXT FROM cur_db INTO @db;
+    END;
+
+    CLOSE cur_db;
+    DEALLOCATE cur_db;
+
+    IF NOT EXISTS (SELECT 1 FROM #candidates)
+    BEGIN
+        RAISERROR('No statistics met the criteria in any target database.',10,1);
+        RETURN;
+    END;
+
+    -- Log run into DBA.UpdateStatsLog and build #todo for execution
+    IF OBJECT_ID('tempdb..#todo') IS NOT NULL DROP TABLE #todo;
+
+    CREATE TABLE #todo
+    (
+        log_id        BIGINT      NOT NULL PRIMARY KEY,
+        database_name SYSNAME     NOT NULL,
+        schema_name   SYSNAME     NOT NULL,
+        table_name    SYSNAME     NOT NULL,
+        stats_name    SYSNAME     NOT NULL,
+        cmd           NVARCHAR(MAX) NOT NULL
+    );
+
+    INSERT DBA.UpdateStatsLog
+    (
+        database_name, schema_name, table_name, stats_name, stats_id,
+        [rows], modification_counter, change_pct, last_updated, rows_sampled,
+        sample_mode, [action], cmd, [status], run_id
+    )
+    OUTPUT inserted.log_id,
+           inserted.database_name,
+           inserted.schema_name,
+           inserted.table_name,
+           inserted.stats_name,
+           inserted.cmd
+      INTO #todo (log_id, database_name, schema_name, table_name, stats_name, cmd)
+    SELECT
+        c.database_name,
+        c.schema_name,
+        c.table_name,
+        c.stats_name,
+        c.stats_id,
+        c.[rows],
+        c.modification_counter,
+        c.change_pct,
+        c.last_updated,
+        c.rows_sampled,
+        @SampleMode                               AS sample_mode,
+        CASE WHEN @WhatIf = 1 THEN 'DRYRUN' ELSE 'UPDATE' END AS [action],
+        c.cmd,
+        CASE WHEN @WhatIf = 1 THEN 'SKIPPED' ELSE 'PENDING' END AS [status],
+        @RunId                                    AS run_id
+    FROM #candidates AS c;
+
+    IF NOT EXISTS (SELECT 1 FROM #todo)
+    BEGIN
+        RAISERROR('No statistics were logged for this run.',10,1);
+        RETURN;
+    END;
+
+    SET @msg = N'Logged ' + CONVERT(NVARCHAR(20),(SELECT COUNT(*) FROM #todo))
+             + N' statistics entries for run ' + CONVERT(NVARCHAR(36),@RunId) + N'.';
+    RAISERROR(@msg,10,1) WITH NOWAIT;
+
+    -- WhatIf: just show a summary and the first few commands
+    IF @WhatIf = 1
+    BEGIN
+        RAISERROR('WhatIf = 1; no UPDATE STATISTICS will be executed.',10,1) WITH NOWAIT;
+
+        SELECT
+            database_name,
+            schema_name,
+            table_name,
+            stats_name,
+            [rows],
+            modification_counter,
+            change_pct,
+            last_updated,
+            rows_sampled
+        FROM DBA.UpdateStatsLog
+        WHERE run_id = @RunId
+        ORDER BY database_name, schema_name, table_name, stats_name;
+
+        RETURN;
+    END;
+
+
+    -- Execute UPDATE STATISTICS commands with progress output
+    DECLARE
+        @log_id_exec     BIGINT,
+        @db_exec         SYSNAME,
+        @schema_exec     SYSNAME,
+        @table_exec      SYSNAME,
+        @stats_exec      SYSNAME,
+        @cmd_exec        NVARCHAR(MAX),
+        @DynamicExec_exec NVARCHAR(300);
+
+    DECLARE cur_exec CURSOR LOCAL FAST_FORWARD FOR
+        SELECT log_id, database_name, schema_name, table_name, stats_name, cmd
+        FROM #todo
+        ORDER BY database_name, schema_name, table_name, stats_name;
+
+    OPEN cur_exec;
+    FETCH NEXT FROM cur_exec
+        INTO @log_id_exec, @db_exec, @schema_exec, @table_exec, @stats_exec, @cmd_exec;
+
+    WHILE @@FETCH_STATUS = 0
+    BEGIN
+        SET @msg = N'Updating stats ' + QUOTENAME(@schema_exec) + N'.' + QUOTENAME(@table_exec)
+                 + N'.' + QUOTENAME(@stats_exec)
+                 + N' in database ' + QUOTENAME(@db_exec) + N'...';
+        RAISERROR(@msg,10,1) WITH NOWAIT;
+
+        SET @DynamicExec_exec = QUOTENAME(@db_exec) + N'.sys.sp_executesql';
+
+        BEGIN TRY
+            EXEC @DynamicExec_exec @cmd_exec;
+
+            UPDATE DBA.UpdateStatsLog
+               SET [status] = 'SUCCESS'
+             WHERE log_id = @log_id_exec;
+
+            SET @msg = N'SUCCESS updating stats ' + QUOTENAME(@schema_exec) + N'.' + QUOTENAME(@table_exec)
+                     + N'.' + QUOTENAME(@stats_exec)
+                     + N' in database ' + QUOTENAME(@db_exec) + N'.';
+            RAISERROR(@msg,10,1) WITH NOWAIT;
+        END TRY
+        BEGIN CATCH
+            UPDATE DBA.UpdateStatsLog
+               SET [status]       = 'FAILED',
+                   error_message  = ERROR_MESSAGE(),
+                   error_number   = ERROR_NUMBER(),
+                   error_severity = ERROR_SEVERITY(),
+                   error_state    = ERROR_STATE(),
+                   error_line     = ERROR_LINE(),
+                   error_proc     = ERROR_PROCEDURE()
+             WHERE log_id = @log_id_exec;
+
+            SET @msg = N'FAILED updating stats ' + QUOTENAME(@schema_exec) + N'.' + QUOTENAME(@table_exec)
+                     + N'.' + QUOTENAME(@stats_exec)
+                     + N' in database ' + QUOTENAME(@db_exec)
+                     + N': ' + CONVERT(NVARCHAR(4000), ERROR_MESSAGE());
+            RAISERROR(@msg,10,1) WITH NOWAIT;
+        END CATCH;
+
+        FETCH NEXT FROM cur_exec
+            INTO @log_id_exec, @db_exec, @schema_exec, @table_exec, @stats_exec, @cmd_exec;
+    END;
+
+    CLOSE cur_exec;
+    DEALLOCATE cur_exec;
+
+    SET @msg = N'Completed stats run ' + CONVERT(NVARCHAR(36),@RunId) + N'.';
+    RAISERROR(@msg,10,1) WITH NOWAIT;
+END;